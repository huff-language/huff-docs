@import url(https://fonts.googleapis.com/css2?family=Roboto:wght@700&display=swap);

* {
  text-decoration-color: #4242c7 !important;
  background: black !important;
}

.home {
  background-image: url('/overlay.png') !important;
  -webkit-background-size: cover;
  -moz-background-size: cover;
  -o-background-size: cover;
  background-size: cover;

  box-shadow: 25px 25px 50px 0 black inset, -25px -25px 50px 0 black inset;

  * {
    background-color: transparent !important;
  }
}

:root {
  background-color: black;
}

.footer {
  padding: 0 !important;
  border-top: none !important;
}

a {
  border-color: #4242c7 !important;
  // color: #4242c7 !important;
}

code {
  background-color: $lightBackgroundColor !important;
}

.language-shell, .language-solidity, .language-sh, .language-md, .language-huff, .language-bash, .language-javascript, .language-plaintext, .token, .function {
  background-color: $lightBackgroundColor !important;
}

h1 {
  font-family: "Roboto";
  font-size: 48px;
  text-decoration: underline;
}

h2 {
  border-bottom: none;
}

.navbar .home-link span,
.sidebar .sidebar-group .sidebar-heading {
  color: $textColor;
  font-family: "Roboto";
  text-decoration: underline;
  font-style: italic;
  background-color: black;
}

.sidebar .sidebar-heading {
  opacity: 1 !important;
  background-color: black !important;
}

.home .hero {
  text-align: center;

  img {
    width: 256px;
  }
}

.home .hero .action-button {
  color: black !important;
  background-color: black !important;
  border: 1px solid black !important;
  font-family: "Roboto";
  margin: 15px auto;
  cursor: pointer;
  width: 250px;
  display: block !important;
}

.home .hero .action-button u {
  text-decoration: $accentColor underline;
  text-decoration-thickness: 2px;
}

.home .hero .action-button:hover {
  -webkit-box-shadow: 5px 5px 0px -1px $accentColor;
  box-shadow: 5px 5px 0px -1px $accentColor;
}

.tag-info-block {
  padding: 0.5rem 1.5rem;
  color: $textColor;
  background-color: $lightBackgroundColor;
  border-left: 8px solid $textColor;
}

a > code {
  color: #4242c7 !important;
}

#tagline {
  position: relative;
  animation: pulse 2s infinite;
}

@keyframes pulse {
  0% {
    left: -10px;
  }
  50% {
    left: 10px;
  }
  100% {
    left: -10px;
  }
}

.search-box {
  order: 1;
  margin-right: 0;
  margin-left: 1rem;

  .suggestions {
    left: auto !important;
    right: 0 !important;
  }
}

.home .features {
  border-top: none !important;
  justify-content: space-around !important;
  margin: auto !important;
  padding: 0.5em 2em !important;
  align-items: initial !important;
  align-content: center !important;
}

.home .features h2 {
  cursor: pointer;
  font-size: 20px !important;
  font-weight: 600 !important;
  background-color: #1f1f1f !important;
}

.home .features p {
  cursor: pointer;
  font-size: 16px !important;
  background-color: #1f1f1f !important;
}

.home .features .icon-container {
  height: 44px;
  width: 44px;
  background-color: #FFF0F1 !important;
  border-radius: 8px;
  display: flex;
  justify-content: center;
  align-items: center;
  color: #FF0420;
}

.home .features .feature {
  cursor: pointer;
  box-shadow: 0px 6px 8px -6px rgba(20, 23, 26, 0.12), 0px 8px 16px -6px rgba(20, 23, 26, 0.08);
  border-radius: 16px !important;
  margin: 0 !important;
  margin-bottom: 1rem !important;
  padding: 1.5rem !important;
  background-color: #1f1f1f !important;
  max-width: 25% !important;
  border: solid;
  border-color: #4242c7 !important;
  border-width: 1px !important;
  min-width: 200px !important;
}

.home .features .feature:hover {
  background-color: #4242c7 !important;
  box-shadow: 0 0 25px #4242c7;
}


.home .features .feature:hover h2 {
  background-color: #4242c7 !important;
}

.home .features .feature:hover p {
  background-color: #4242c7 !important;
}

.features-header {
  margin-top: 30px;
  margin-bottom: 0px;
}

<<<<<<< HEAD
#main-title {
  overflow: hidden;
  white-space: nowrap;
  animation:
    typing 3s forwards;
  width: 0;
}

@keyframes typing {
  from { width: 0 }
  to { width: 100% }
=======

.links {
  list-style-type: none !important;
  margin: 0 !important;
  padding: 0 !important;
  display: flex;
  justify-content: center;
  align-items: flex-end;
  gap: 30px;
}

#icon {
  text-decoration: none !important;
  color: white !important;
}

svg:hover {
  filter: drop-shadow(0 0 20px #FFF0F1);
}

.footer {
  margin-top: 20px !important;
  padding: 10px !important;
>>>>>>> 38eff326
}<|MERGE_RESOLUTION|>--- conflicted
+++ resolved
@@ -200,7 +200,6 @@
   margin-bottom: 0px;
 }
 
-<<<<<<< HEAD
 #main-title {
   overflow: hidden;
   white-space: nowrap;
@@ -212,7 +211,6 @@
 @keyframes typing {
   from { width: 0 }
   to { width: 100% }
-=======
 
 .links {
   list-style-type: none !important;
@@ -236,5 +234,4 @@
 .footer {
   margin-top: 20px !important;
   padding: 10px !important;
->>>>>>> 38eff326
 }