--- conflicted
+++ resolved
@@ -29,12 +29,8 @@
       { text: "Home", link: "/" },
       { text: "Get Started", link: "/get-started/overview/" },
       { text: "Tutorials", link: "/tutorial/overview/" },
-<<<<<<< HEAD
       { text: "Style Guide", link: "/style-guide/overview/" },
-      { text: "Resources", link: "/resources/" },
-=======
       { text: "Resources", link: "/resources/overview/" },
->>>>>>> 55dea237
       { text: "Contribute", link: "/contribute/overview/" },
     ],
     sidebarDepth: 10,
