--- conflicted
+++ resolved
@@ -5,11 +5,7 @@
 heroImage: /huff.png
 heroText: The Huff Docs.
 
-<<<<<<< HEAD
-// window.location.href = "http://localhost:3000"
-=======
 ---
->>>>>>> 6cb9bd6b
 
 <div class="features">
 
