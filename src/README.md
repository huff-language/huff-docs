<<<<<<< HEAD
=======
---
home: true
icon: home
title: Home
heroImage: /huff_transparent.png
heroText: The Huff Docs.

---

<div class="features">

  <a class="feature" href="/get-started/overview">
    <h2>Getting Started</h2>
    <p>An introduction to Huff.</p>
  </a>

  <a class="feature" href="/tutorial/evm-basics/">
    <h2>EVM Tutorial</h2>
    <p>Understand how the EVM works at a very low level.</p>
  </a>

  <a class="feature" href="/tutorial/project-template/">
    <h2>Huff Project Template</h2>
    <p>Learn the ins-and-outs of the official Huff Project Template.</p>
  </a>

  <a class="feature" href="/get-started/huff-by-example/">
    <h2>Huff By Example</h2>
    <p>Dive into the main parts of Huff accompanied by extensive examples.</p>
  </a>

  <a class="feature" href="/resources/">
    <h2>Resources</h2>
    <p>Documentation, Third-party tools, Examples, and other useful resources.</p>
  </a>

  <a class="feature" href="/contribute/overview/">
    <h2>Contribute</h2>
    <p>Discover how to contribute to the Huff Community and join the conversation!</p>
  </a>

</div>
>>>>>>> 96af5fc0
<|MERGE_RESOLUTION|>--- conflicted
+++ resolved
@@ -1,5 +1,3 @@
-<<<<<<< HEAD
-=======
 ---
 home: true
 icon: home
@@ -42,4 +40,3 @@
   </a>
 
 </div>
->>>>>>> 96af5fc0
